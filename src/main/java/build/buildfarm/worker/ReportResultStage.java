--- conflicted
+++ resolved
@@ -15,102 +15,45 @@
 package build.buildfarm.worker;
 
 import static java.util.concurrent.TimeUnit.SECONDS;
+import static java.util.logging.Level.SEVERE;
 
+import build.bazel.remote.execution.v2.ActionResult;
+import build.bazel.remote.execution.v2.Digest;
+import build.bazel.remote.execution.v2.ExecuteOperationMetadata;
+import build.bazel.remote.execution.v2.ExecuteResponse;
 import build.buildfarm.common.DigestUtil;
-<<<<<<< HEAD
+import build.buildfarm.instance.stub.Chunker;
 import build.buildfarm.v1test.CompletedOperationMetadata;
-import com.google.common.collect.Iterables;
-import com.google.devtools.remoteexecution.v1test.ActionResult;
-import com.google.devtools.remoteexecution.v1test.ExecuteOperationMetadata;
-import com.google.devtools.remoteexecution.v1test.ExecuteResponse;
-=======
-import build.buildfarm.instance.stub.Chunker;
-import build.buildfarm.v1test.CASInsertionPolicy;
 import com.google.common.annotations.VisibleForTesting;
 import com.google.common.collect.ImmutableList;
 import com.google.common.collect.ImmutableSet;
 import com.google.common.collect.Iterables;
-import build.bazel.remote.execution.v2.Action;
-import build.bazel.remote.execution.v2.ActionResult;
-import build.bazel.remote.execution.v2.Digest;
-import build.bazel.remote.execution.v2.Directory;
-import build.bazel.remote.execution.v2.ExecuteOperationMetadata;
-import build.bazel.remote.execution.v2.ExecuteResponse;
-import build.bazel.remote.execution.v2.FileNode;
-import build.bazel.remote.execution.v2.OutputDirectory;
-import build.bazel.remote.execution.v2.OutputFile;
-import build.bazel.remote.execution.v2.Tree;
->>>>>>> ec7a0536
 import com.google.longrunning.Operation;
 import com.google.protobuf.Any;
 import com.google.protobuf.Duration;
 import com.google.protobuf.InvalidProtocolBufferException;
-<<<<<<< HEAD
 import com.google.protobuf.util.Durations;
+import com.google.rpc.Status;
+import com.google.rpc.Code;
 import io.grpc.Deadline;
 import io.grpc.StatusRuntimeException;
 import java.io.IOException;
-import java.util.concurrent.ArrayBlockingQueue;
-import java.util.concurrent.BlockingQueue;
-=======
-import com.google.rpc.Status;
-import com.google.rpc.Code;
-import java.io.IOException;
-import java.io.InputStream;
-import java.nio.file.FileVisitResult;
-import java.nio.file.Files;
 import java.nio.file.Path;
-import java.nio.file.SimpleFileVisitor;
-import java.nio.file.attribute.BasicFileAttributes;
 import java.util.ArrayList;
 import java.util.Collection;
 import java.util.List;
 import java.util.Map;
-import java.util.Stack;
-import java.util.function.Consumer;
+import java.util.concurrent.ArrayBlockingQueue;
 import java.util.concurrent.BlockingQueue;
-import java.util.concurrent.ArrayBlockingQueue;
 import java.util.logging.Logger;
->>>>>>> ec7a0536
 
 public class ReportResultStage extends PipelineStage {
-  public static final Logger logger = Logger.getLogger(ReportResultStage.class.getName());
+  private static final Logger logger = Logger.getLogger(ReportResultStage.class.getName());
 
-  private final BlockingQueue<OperationContext> queue;
+  private final BlockingQueue<OperationContext> queue = new ArrayBlockingQueue<>(1);
 
-<<<<<<< HEAD
   public ReportResultStage(WorkerContext workerContext, PipelineStage output, PipelineStage error) {
     super("ReportResultStage", workerContext, output, error);
-=======
-  public static class NullStage extends PipelineStage {
-    public NullStage(String name) {
-      super(name, null, null, null);
-    }
-
-    @Override
-    public Logger getLogger() { return null; }
-    @Override
-    public boolean claim() { return true; }
-    @Override
-    public void release() { }
-    @Override
-    public OperationContext take() { throw new UnsupportedOperationException(); }
-    @Override
-    public void put(OperationContext operation) { }
-    @Override
-    public void setInput(PipelineStage input) { }
-    @Override
-    public void run() { }
-    @Override
-    public void close() { }
-    @Override
-    public boolean isClosed() { return false; }
-  }
-
-  public ReportResultStage(WorkerContext workerContext, PipelineStage error) {
-    super("ReportResultStage", workerContext, new NullStage("Terminal"), error);
->>>>>>> ec7a0536
-    queue = new ArrayBlockingQueue<>(1);
   }
 
   @Override
@@ -132,17 +75,17 @@
     return workerContext.getDigestUtil();
   }
 
-<<<<<<< HEAD
   @Override
   protected OperationContext tick(OperationContext operationContext) throws InterruptedException {
-    ActionResult.Builder resultBuilder;
+    ExecuteResponse executeResponse;
     try {
-      resultBuilder = operationContext
-          .operation.getResponse().unpack(ExecuteResponse.class).getResult().toBuilder();
+      executeResponse = operationContext.operation
+          .getResponse().unpack(ExecuteResponse.class);
     } catch (InvalidProtocolBufferException e) {
-      e.printStackTrace();
+      logger.log(SEVERE, "error unpacking execute response", e);
       return null;
     }
+    ActionResult.Builder resultBuilder = executeResponse.getResult().toBuilder();
 
     Poller poller = workerContext.createPoller(
         "ReportResultStage",
@@ -153,112 +96,15 @@
 
     long reportStartAt = System.nanoTime();
 
+    Status.Builder status = executeResponse.getStatus().toBuilder();
     try {
       workerContext.uploadOutputs(
           resultBuilder,
           operationContext.execDir,
-          operationContext.action.getOutputFilesList(),
-          operationContext.action.getOutputDirectoriesList());
-    } catch (IOException e) {
-      poller.stop();
-      throw new IllegalStateException(e);
-    } catch (StatusRuntimeException e) {
-      e.printStackTrace();
-=======
-  @VisibleForTesting
-  public void uploadOutputs(
-      ActionResult.Builder result,
-      Path execRoot,
-      Collection<String> outputFiles,
-      Collection<String> outputDirs)
-      throws IOException, InterruptedException {
-    UploadManifest manifest = new UploadManifest(
-        getDigestUtil(),
-        result,
-        execRoot,
-        /* allowSymlinks= */ true,
-        workerContext.getInlineContentLimit());
-
-    manifest.addFiles(
-        Iterables.transform(outputFiles, (file) -> execRoot.resolve(file)),
-        workerContext.getFileCasPolicy());
-    manifest.addDirectories(
-        Iterables.transform(outputDirs, (dir) -> execRoot.resolve(dir)));
-
-    /* put together our outputs and update the result */
-    if (result.getStdoutRaw().size() > 0) {
-      manifest.addContent(
-          result.getStdoutRaw(),
-          workerContext.getStdoutCasPolicy(),
-          result::setStdoutRaw,
-          result::setStdoutDigest);
-    }
-    if (result.getStderrRaw().size() > 0) {
-      manifest.addContent(
-          result.getStderrRaw(),
-          workerContext.getStderrCasPolicy(),
-          result::setStderrRaw,
-          result::setStderrDigest);
-    }
-
-    List<Chunker> filesToUpload = new ArrayList<>();
-
-    Map<Digest, Path> digestToFile = manifest.getDigestToFile();
-    Map<Digest, Chunker> digestToChunkers = manifest.getDigestToChunkers();
-    Collection<Digest> digests = new ArrayList<>();
-    digests.addAll(digestToFile.keySet());
-    digests.addAll(digestToChunkers.keySet());
-
-    for (Digest digest : digests) {
-      Chunker chunker;
-      Path file = digestToFile.get(digest);
-      if (file != null) {
-        chunker = new Chunker(file, digest);
-      } else {
-        chunker = digestToChunkers.get(digest);
-      }
-      if (chunker != null) {
-        filesToUpload.add(chunker);
-      }
-    }
-
-    if (!filesToUpload.isEmpty()) {
-      workerContext.getUploader().uploadBlobs(filesToUpload);
-    }
-  }
-
-  @Override
-  protected OperationContext tick(OperationContext operationContext) throws InterruptedException {
-    final String operationName = operationContext.operation.getName();
-    Poller poller = workerContext.createPoller(
-        "ReportResultStage",
-        operationContext.operation.getName(),
-        ExecuteOperationMetadata.Stage.EXECUTING,
-        () -> {});
-
-    ExecuteResponse executeResponse;
-    try {
-      executeResponse = operationContext.operation
-          .getResponse().unpack(ExecuteResponse.class);
-    } catch (InvalidProtocolBufferException ex) {
-      poller.stop();
-      return null;
-    }
-
-    ActionResult.Builder resultBuilder = executeResponse.getResult().toBuilder();
-    Status.Builder status = executeResponse.getStatus().toBuilder();
-    try {
-      uploadOutputs(
-          resultBuilder,
-          operationContext.execDir,
           operationContext.command.getOutputFilesList(),
           operationContext.command.getOutputDirectoriesList());
-    } catch (IllegalStateException e) {
-      status
-          .setCode(Code.FAILED_PRECONDITION.getNumber())
-          .setMessage(e.getMessage());
-    } catch (IOException ex) {
->>>>>>> ec7a0536
+    } catch (IOException e) {
+      logger.log(SEVERE, "error uploading outputs", e);
       poller.stop();
       return null;
     }
@@ -292,6 +138,8 @@
             .setStage(ExecuteOperationMetadata.Stage.COMPLETED)
             .build())
         .setRequestMetadata(operationContext.requestMetadata)
+        .setExecutionPolicy(operationContext.executionPolicy)
+        .setResultsCachePolicy(operationContext.resultsCachePolicy)
         .build();
 
     Operation operation = operationContext.operation.toBuilder()
@@ -310,22 +158,13 @@
         return null;
       }
     } catch (IOException e) {
-      e.printStackTrace();
+      logger.log(SEVERE, "error putting complete operation " + operation.getName(), e);
       return null;
     }
 
-<<<<<<< HEAD
     return operationContext.toBuilder()
         .setMetadata(metadata.getExecuteOperationMetadata())
         .build();
-=======
-    return new OperationContext(
-        operation,
-        operationContext.execDir,
-        metadata,
-        operationContext.action,
-        operationContext.command);
->>>>>>> ec7a0536
   }
 
   @Override
@@ -335,7 +174,7 @@
     } catch (InterruptedException e) {
       Thread.currentThread().interrupt();
     } catch (IOException e) {
-      e.printStackTrace();
+      logger.log(SEVERE, "error destroying exec dir " + operationContext.execDir.toString(), e);
     }
   }
 }