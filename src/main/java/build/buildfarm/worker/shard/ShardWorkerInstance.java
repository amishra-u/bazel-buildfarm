--- conflicted
+++ resolved
@@ -69,12 +69,8 @@
 
 @Log
 public class ShardWorkerInstance extends AbstractServerInstance {
-<<<<<<< HEAD
-
-  private static final Counter ioMetric =
-=======
+
   private static final Counter IO_METRIC =
->>>>>>> 18ae72ef
       Counter.build().name("io_bytes_read").help("Read I/O (bytes)").register();
 
   private final Backplane backplane;
@@ -143,11 +139,7 @@
           @Override
           public void onNext(ByteString data) {
             blobObserver.onNext(data);
-<<<<<<< HEAD
-            ioMetric.inc(data.size());
-=======
             IO_METRIC.inc(data.size());
->>>>>>> 18ae72ef
           }
 
           void removeBlobLocation() {
