// Copyright 2017 The Bazel Authors. All rights reserved.
//
// Licensed under the Apache License, Version 2.0 (the "License");
// you may not use this file except in compliance with the License.
// You may obtain a copy of the License at
//
//    http://www.apache.org/licenses/LICENSE-2.0
//
// Unless required by applicable law or agreed to in writing, software
// distributed under the License is distributed on an "AS IS" BASIS,
// WITHOUT WARRANTIES OR CONDITIONS OF ANY KIND, either express or implied.
// See the License for the specific language governing permissions and
// limitations under the License.

package build.buildfarm.server;

import build.buildfarm.instance.Instance;
import com.google.common.collect.ImmutableList;
import com.google.longrunning.CancelOperationRequest;
import com.google.longrunning.DeleteOperationRequest;
import com.google.longrunning.GetOperationRequest;
import com.google.longrunning.ListOperationsRequest;
import com.google.longrunning.ListOperationsResponse;
import com.google.longrunning.Operation;
import com.google.longrunning.OperationsGrpc;
import com.google.protobuf.Empty;
import io.grpc.Status;
import io.grpc.StatusException;
import io.grpc.stub.StreamObserver;

public class OperationsService extends OperationsGrpc.OperationsImplBase {
  private final Instances instances;

  public OperationsService(Instances instances) {
    this.instances = instances;
  }

  @Override
  public void listOperations(
      ListOperationsRequest request,
      StreamObserver<ListOperationsResponse> responseObserver) {
    Instance instance;
    try {
      instance = instances.getFromOperationsCollectionName(
          request.getName());
    } catch (InstanceNotFoundException e) {
      responseObserver.onError(BuildFarmInstances.toStatusException(e));
      return;
    }

    int pageSize = request.getPageSize();
    if (pageSize < 0) {
      responseObserver.onError(Status.OUT_OF_RANGE.asException());
      return;
    }

    ImmutableList.Builder<Operation> operations =
        new ImmutableList.Builder<Operation>();

    String nextPageToken = instance.listOperations(
        pageSize,
        request.getPageToken(),
        request.getFilter(),
        operations);

    responseObserver.onNext(ListOperationsResponse.newBuilder()
        .addAllOperations(operations.build())
        .setNextPageToken(nextPageToken)
        .build());
    responseObserver.onCompleted();
  }

  @Override
  public void getOperation(
      GetOperationRequest request,
      StreamObserver<Operation> responseObserver) {
    Instance instance;
    try {
      instance = instances.getFromOperationName(request.getName());
    } catch (InstanceNotFoundException e) {
      responseObserver.onError(BuildFarmInstances.toStatusException(e));
      return;
    }

    responseObserver.onNext(instance.getOperation(request.getName()));
    responseObserver.onCompleted();
  }

  @Override
  public void deleteOperation(
      DeleteOperationRequest request,
      StreamObserver<Empty> responseObserver) {
    Instance instance;
    try {
      instance = instances.getFromOperationName(request.getName());
    } catch (InstanceNotFoundException e) {
      responseObserver.onError(BuildFarmInstances.toStatusException(e));
      return;
    }

    try {
      instance.deleteOperation(request.getName());
      responseObserver.onNext(Empty.newBuilder().build());
      responseObserver.onCompleted();
    } catch (IllegalStateException e) {
      responseObserver.onError(Status.fromThrowable(e).asException());
    }
  }

  @Override
  public void cancelOperation(
      CancelOperationRequest request,
      StreamObserver<Empty> responseObserver) {
    Instance instance;
    try {
      instance = instances.getFromOperationName(request.getName());
    } catch (InstanceNotFoundException e) {
      responseObserver.onError(BuildFarmInstances.toStatusException(e));
      return;
    }

    try {
      instance.cancelOperation(request.getName());
      responseObserver.onNext(Empty.getDefaultInstance());
      responseObserver.onCompleted();
    } catch (InterruptedException e) {
<<<<<<< HEAD
      responseObserver.onError(Status.fromThrowable(e).asException());
=======
>>>>>>> ec7a0536
      Thread.currentThread().interrupt();
    }
  }
}<|MERGE_RESOLUTION|>--- conflicted
+++ resolved
@@ -124,10 +124,6 @@
       responseObserver.onNext(Empty.getDefaultInstance());
       responseObserver.onCompleted();
     } catch (InterruptedException e) {
-<<<<<<< HEAD
-      responseObserver.onError(Status.fromThrowable(e).asException());
-=======
->>>>>>> ec7a0536
       Thread.currentThread().interrupt();
     }
   }
