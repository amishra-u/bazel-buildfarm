--- conflicted
+++ resolved
@@ -40,17 +40,12 @@
 import build.buildfarm.cas.ContentAddressableStorages;
 import build.buildfarm.common.DigestUtil;
 import build.buildfarm.common.DigestUtil.ActionKey;
-import build.buildfarm.common.function.InterruptingPredicate;
 import build.buildfarm.common.TokenizableIterator;
 import build.buildfarm.common.TreeIterator;
 import build.buildfarm.common.TreeIterator.DirectoryEntry;
-<<<<<<< HEAD
 import build.buildfarm.common.Watchdog;
 import build.buildfarm.common.Watcher;
-=======
 import build.buildfarm.common.Write;
-import build.buildfarm.common.function.InterruptingPredicate;
->>>>>>> 594d4fac
 import build.buildfarm.instance.AbstractServerInstance;
 import build.buildfarm.instance.OperationsMap;
 import build.buildfarm.instance.WatchFuture;
@@ -292,31 +287,15 @@
   }
 
   @Override
-<<<<<<< HEAD
-  public CommittingOutputStream getStreamOutput(String name, long expectedSize) {
-=======
   public Write getOperationStreamWrite(String name) {
     throw new UnsupportedOperationException(); // needs source->write conversion
   }
 
-  /*
-  @Override
-  public OutputStream getStreamOutput(String name) {
->>>>>>> 594d4fac
-    return getSource(name).getOutputStream();
-  }
-  */
-
-  @Override
-<<<<<<< HEAD
-  public InputStream newStreamInput(String name, long offset) {
-    return getSource(name).openStream();
-=======
+  @Override
   public InputStream newOperationStreamInput(String name, long offset) throws IOException {
     InputStream in = getSource(name).openStream();
     in.skip(offset);
     return in;
->>>>>>> 594d4fac
   }
 
   @Override
@@ -472,6 +451,15 @@
     new Thread(requeuer).start();
   }
 
+  List<Directory> getCompleteTree(Digest rootDigest) {
+    ImmutableList.Builder<Directory> directories = ImmutableList.builder();
+    String pageToken = "";
+    do {
+      pageToken = getTree(rootDigest, 1024, pageToken, directories);
+    } while (!pageToken.isEmpty());
+    return directories.build();
+  }
+
   @Override
   protected boolean matchOperation(Operation operation) throws InterruptedException {
     ExecuteOperationMetadata metadata = expectExecuteOperationMetadata(operation);
@@ -483,10 +471,12 @@
     Command command = getUnchecked(expect(action.getCommandDigest(), Command.parser(), newDirectExecutorService()));
     Preconditions.checkState(command != null, "command not found");
 
+    Iterable<Directory> directories = getCompleteTree(action.getInputRootDigest());
+
     QueuedOperation queuedOperation = QueuedOperation.newBuilder()
         .setAction(action)
         .setCommand(command)
-        // .addAllDirectories(directories)
+        .addAllDirectories(directories)
         .build();
     ByteString queuedOperationBlob = queuedOperation.toByteString();
     Digest queuedOperationDigest = getDigestUtil().compute(queuedOperationBlob);
